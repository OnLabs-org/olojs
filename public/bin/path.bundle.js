--- conflicted
+++ resolved
@@ -1,15 +1,5 @@
 (window["webpackJsonp"] = window["webpackJsonp"] || []).push([["/bin/path"],{
 
-<<<<<<< HEAD
-/***/ "./lib/stdlib/modules/path.js":
-/*!************************************!*\
-  !*** ./lib/stdlib/modules/path.js ***!
-  \************************************/
-/*! no static exports found */
-/***/ (function(module, exports, __webpack_require__) {
-
-eval("const Path = __webpack_require__(/*! path */ \"./node_modules/path-browserify/index.js\");\n\nmodule.exports = {\n    getBaseName: Path.basename,\n    getDirName: path => Path.dirname(path) + \"/\",\n    getExtName: Path.extname,\n    format: Path.format,\n    parse: Path.parse,\n    join: Path.join,\n    normalize: Path.normalize,\n    resolve: (...paths) => Path.resolve(\"/\", ...paths)\n};\n\n\n//# sourceURL=webpack:///./lib/stdlib/modules/path.js?");
-=======
 /***/ "./lib/environment/stdlib/path.js":
 /*!****************************************!*\
   !*** ./lib/environment/stdlib/path.js ***!
@@ -18,7 +8,6 @@
 /***/ (function(module, exports, __webpack_require__) {
 
 eval("const Path = __webpack_require__(/*! path */ \"./node_modules/path-browserify/index.js\");\n\nmodule.exports = {\n    getBaseName: Path.basename,\n    getDirName: path => Path.dirname(path) + \"/\",\n    getExtName: Path.extname,\n    format: Path.format,\n    parse: Path.parse,\n    join: Path.join,\n    normalize: Path.normalize,\n    resolve: (...paths) => Path.resolve(\"/\", ...paths)\n};\n\n\n//# sourceURL=webpack:///./lib/environment/stdlib/path.js?");
->>>>>>> 043fa652
 
 /***/ })
 
