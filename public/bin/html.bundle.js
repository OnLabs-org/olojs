(window["webpackJsonp"] = window["webpackJsonp"] || []).push([["/bin/html"],{

<<<<<<< HEAD
/***/ "./lib/stdlib/modules/html.js":
/*!************************************!*\
  !*** ./lib/stdlib/modules/html.js ***!
  \************************************/
/*! no static exports found */
/***/ (function(module, exports, __webpack_require__) {

eval("\nconst expression = __webpack_require__(/*! ../../expression */ \"./lib/expression.js\");\n\nasync function createElement (tagName, attributes={}, ...childElements) {\n    var html = `<${tagName}`;\n    for (let attrName in attributes) {\n        let attrValue = await expression.stringify(attributes[attrName]);\n        html += ` ${attrName}=\"${attrValue}\"`\n    }\n    html += \">\";\n    html += childElements.join(\"\");\n    html += `</${tagName}>`;\n    return html;\n}\n\nexports.__apply__ = createElement;\n\n\n//# sourceURL=webpack:///./lib/stdlib/modules/html.js?");
=======
/***/ "./lib/environment/stdlib/html.js":
/*!****************************************!*\
  !*** ./lib/environment/stdlib/html.js ***!
  \****************************************/
/*! no static exports found */
/***/ (function(module, exports, __webpack_require__) {

eval("\nconst expression = __webpack_require__(/*! ../../expression */ \"./lib/expression.js\");\n\nasync function createElement (tagName, attributes={}, ...childElements) {\n    var html = `<${tagName}`;\n    for (let attrName in attributes) {\n        let attrValue = await expression.stringify(attributes[attrName]);\n        html += ` ${attrName}=\"${attrValue}\"`\n    }\n    html += \">\";\n    html += childElements.join(\"\");\n    html += `</${tagName}>`;\n    return html;\n}\n\nexports.__apply__ = createElement;\n\n\n//# sourceURL=webpack:///./lib/environment/stdlib/html.js?");
>>>>>>> 043fa652

/***/ })

}]);<|MERGE_RESOLUTION|>--- conflicted
+++ resolved
@@ -1,15 +1,5 @@
 (window["webpackJsonp"] = window["webpackJsonp"] || []).push([["/bin/html"],{
 
-<<<<<<< HEAD
-/***/ "./lib/stdlib/modules/html.js":
-/*!************************************!*\
-  !*** ./lib/stdlib/modules/html.js ***!
-  \************************************/
-/*! no static exports found */
-/***/ (function(module, exports, __webpack_require__) {
-
-eval("\nconst expression = __webpack_require__(/*! ../../expression */ \"./lib/expression.js\");\n\nasync function createElement (tagName, attributes={}, ...childElements) {\n    var html = `<${tagName}`;\n    for (let attrName in attributes) {\n        let attrValue = await expression.stringify(attributes[attrName]);\n        html += ` ${attrName}=\"${attrValue}\"`\n    }\n    html += \">\";\n    html += childElements.join(\"\");\n    html += `</${tagName}>`;\n    return html;\n}\n\nexports.__apply__ = createElement;\n\n\n//# sourceURL=webpack:///./lib/stdlib/modules/html.js?");
-=======
 /***/ "./lib/environment/stdlib/html.js":
 /*!****************************************!*\
   !*** ./lib/environment/stdlib/html.js ***!
@@ -18,7 +8,6 @@
 /***/ (function(module, exports, __webpack_require__) {
 
 eval("\nconst expression = __webpack_require__(/*! ../../expression */ \"./lib/expression.js\");\n\nasync function createElement (tagName, attributes={}, ...childElements) {\n    var html = `<${tagName}`;\n    for (let attrName in attributes) {\n        let attrValue = await expression.stringify(attributes[attrName]);\n        html += ` ${attrName}=\"${attrValue}\"`\n    }\n    html += \">\";\n    html += childElements.join(\"\");\n    html += `</${tagName}>`;\n    return html;\n}\n\nexports.__apply__ = createElement;\n\n\n//# sourceURL=webpack:///./lib/environment/stdlib/html.js?");
->>>>>>> 043fa652
 
 /***/ })
 
